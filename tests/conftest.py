--- conflicted
+++ resolved
@@ -1,10 +1,7 @@
 import os
 import pytest
-<<<<<<< HEAD
+from pycoupler.coupler import LPJmLCoupler
 import json
-=======
-from pycoupler.coupler import LPJmLCoupler
->>>>>>> 32c9d640
 
 
 @pytest.fixture
